--- conflicted
+++ resolved
@@ -2709,13 +2709,9 @@
         self.network_api = self.isi_sdk.NetworkApi(self.api_client)
         self.storagepool_api = self.isi_sdk.StoragepoolApi(self.api_client)
         self.certificate_api = self.isi_sdk.CertificateApi(self.api_client)
-<<<<<<< HEAD
-        self.support_assist_api = self.isi_sdk.SupportassistApi(self.api_client)
         self.smartquota_api = self.isi_sdk.QuotaApi(self.api_client)
-=======
         if self.major > 9 or (self.major == 9 and self.minor > 4):
             self.support_assist_api = self.isi_sdk.SupportassistApi(self.api_client)
->>>>>>> ac444c65
 
     def get_attributes_list(self):
         """Get the list of attributes of a given PowerScale Storage"""
@@ -3417,13 +3413,9 @@
             server_certificate = Certificate(self.certificate_api, self.module).get_server_certificate_with_default()
         if 'roles' in str(subset):
             roles = Auth(self.auth_api, self.module).get_auth_roles(access_zone)
-        if 'support_assist_settings' in str(subset):
-<<<<<<< HEAD
-            support_assist_settings = SupportAssist(
-                self.support_assist_api, self.module).get_support_assist_settings()
         if 'smartquota' in str(subset):
             smartquota = self.get_smartquota_list()
-=======
+        if 'support_assist_settings' in str(subset):
             if self.major > 9 or (self.major == 9 and self.minor > 4):
                 support_assist_settings = SupportAssist(
                     self.support_assist_api, self.module).get_support_assist_settings()
@@ -3431,7 +3423,6 @@
                 error_msg = "support_assist_settings is supported for One FS version 9.5.0 and above."
                 LOG.error(error_msg)
                 self.module.fail_json(msg=error_msg)
->>>>>>> ac444c65
 
         result = dict(
             Attributes=attributes,
