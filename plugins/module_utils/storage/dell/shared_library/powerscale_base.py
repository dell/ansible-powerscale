# Copyright: (c) 2024, Dell Technologies

# Apache License version 2.0 (see MODULE-LICENSE or http://www.apache.org/licenses/LICENSE-2.0.txt)

from __future__ import (absolute_import, division, print_function)

__metaclass__ = type

from ansible_collections.dellemc.powerscale.plugins.module_utils.storage.dell \
    import utils

LOG = utils.get_logger('powerscale_base')


class PowerScaleBase:

    '''Powerscale Base Class'''

    def __init__(self, ansible_module, ansible_module_params):
        """
        Initialize the powerscale base class
        :param ansible_module: Ansible module class
        :type ansible_module: AnsibleModule
        :param ansible_module_params: Parameters for ansible module class
        :type ansible_module_params: dict
        """
        self.module_params = utils.get_powerscale_management_host_parameters()
        ansible_module_params['argument_spec'].update(self.module_params)

        # Initialize the ansible module
        self.module = ansible_module(
            **ansible_module_params
        )

        self.result = {"changed": False}

        PREREQS_VALIDATE = utils.validate_module_pre_reqs(self.module.params)
        if PREREQS_VALIDATE \
                and not PREREQS_VALIDATE["all_packages_found"]:
            self.module.fail_json(
                msg=PREREQS_VALIDATE["error_message"])

        self.api_client = utils.get_powerscale_connection(self.module.params)
        self.isi_sdk = utils.get_powerscale_sdk()
        LOG.info('Got python SDK instance for provisioning on PowerScale')
        LOG.info('Check Mode Flag: %s', self.module.check_mode)

        # Using lazy property for accessing the isi_sdk instances
        self._protocol_api = None
        self._auth_api = None
        self._synciq_api = None
        self._cluster_api = None
        self._certificate_api = None
<<<<<<< HEAD
        self._zones_summary_api = None
=======
        self._support_assist_api = None
>>>>>>> 58d7190a

    @property
    def protocol_api(self):
        """
        Returns the protocol API object.

        :return: The protocol API object.
        :rtype: isi_sdk.ProtocolsApi
        """
        if self._protocol_api is None:
            self._protocol_api = self.isi_sdk.ProtocolsApi(self.api_client)
        return self._protocol_api

    @property
    def auth_api(self):
        """
        Returns the auth API object.

        :return: The auth API object.
        :rtype: isi_sdk.AuthApi
        """
        if self._auth_api is None:
            self._auth_api = self.isi_sdk.AuthApi(self.api_client)
        return self._auth_api

    @property
    def synciq_api(self):
        """
        Returns the sync API object.

        :return: The sync API object.
        :rtype: isi_sdk.AuthApi
        """
        if self._synciq_api is None:
            self._synciq_api = self.isi_sdk.SyncApi(self.api_client)
        return self._synciq_api

    @property
    def cluster_api(self):
        """
        Returns the cluster API object.

        :return: The cluster API object.
        :rtype: isi_sdk.ClusterApi
        """
        if self._cluster_api is None:
            self._cluster_api = self.isi_sdk.ClusterApi(self.api_client)
        return self._cluster_api

    @property
    def certificate_api(self):
        """Returns the certificate API object.
        :return: The certificate API object.
        :rtype: isi_sdk.CertificateApi
        """
        if self._certificate_api is None:
            self._certificate_api = self.isi_sdk.CertificateApi(self.api_client)
        return self._certificate_api

    @property
<<<<<<< HEAD
    def zones_summary_api(self):
        """Returns the zones summary API object.
        :return: The zones summary API object.
        :rtype: isi_sdk.ZonesSummaryApi
        """
        if self._zones_summary_api is None:
            self._zones_summary_api = self.isi_sdk.ZonesSummaryApi(self.api_client)
        return self._zones_summary_api
=======
    def support_assist_api(self):
        """
        Returns the support assist API object.

        :return: The support assist API object.
        :rtype: isi_sdk.SupportassistApi
        """
        if self._support_assist_api is None:
            self._support_assist_api = self.isi_sdk.SupportassistApi(self.api_client)
        return self._support_assist_api
>>>>>>> 58d7190a
<|MERGE_RESOLUTION|>--- conflicted
+++ resolved
@@ -51,11 +51,8 @@
         self._synciq_api = None
         self._cluster_api = None
         self._certificate_api = None
-<<<<<<< HEAD
         self._zones_summary_api = None
-=======
         self._support_assist_api = None
->>>>>>> 58d7190a
 
     @property
     def protocol_api(self):
@@ -116,7 +113,6 @@
         return self._certificate_api
 
     @property
-<<<<<<< HEAD
     def zones_summary_api(self):
         """Returns the zones summary API object.
         :return: The zones summary API object.
@@ -125,7 +121,7 @@
         if self._zones_summary_api is None:
             self._zones_summary_api = self.isi_sdk.ZonesSummaryApi(self.api_client)
         return self._zones_summary_api
-=======
+    @property
     def support_assist_api(self):
         """
         Returns the support assist API object.
@@ -135,5 +131,4 @@
         """
         if self._support_assist_api is None:
             self._support_assist_api = self.isi_sdk.SupportassistApi(self.api_client)
-        return self._support_assist_api
->>>>>>> 58d7190a
+        return self._support_assist_api