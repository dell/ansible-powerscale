--- conflicted
+++ resolved
@@ -83,18 +83,14 @@
         'ClusterOwner': {},
         'ServerCertificate': [],
         'roles': {},
-<<<<<<< HEAD
         'smart_quota': [],
-        'support_assist_settings': {},
-        'file_system': []
-=======
+        'file_system': [],
         'support_assist_settings': {},
         'alert_settings': {},
         'alert_rules': [],
         'alert_channels': [],
         'alert_categories': [],
         'event_groups': []
->>>>>>> a6335cca
     }
     API = "api"
     MODULE = "module"
